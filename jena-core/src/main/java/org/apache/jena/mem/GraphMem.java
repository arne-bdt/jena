--- conflicted
+++ resolved
@@ -22,20 +22,11 @@
 import org.apache.jena.graph.impl.TripleStore ;
 import org.apache.jena.util.iterator.ExtendedIterator ;
 
-<<<<<<< HEAD
-/**
-    This class has been the default in-memory graph from 2012 to 2022.
-    @deprecated
-    GraphMem is replaced by {@link GraphMemUsingHashMap}
-*/
-@Deprecated(since = "4.5.0")
-=======
 /** @deprecated This implementation of GraphMem will be replaced by a new implementation at Jena 4.6.0.
  *   Application should be using {@link Factory#createDefaultGraph()} for a general purpose graph or {@link Factory#createGraphMem()}
  *   to specific this style of implementation.
 */
 @Deprecated
->>>>>>> 91ffe2c2
 public class GraphMem extends GraphMemBase
 {
     /**
