--- conflicted
+++ resolved
@@ -134,46 +134,6 @@
 
     @Override public Iterator<TripleBunch> iterator()
         {
-<<<<<<< HEAD
-        return new Iterator<TripleBunch>()
-            {
-            final int initialChanges = changes;
-            int pos = capacity-1;
-
-            @Override public boolean hasNext()
-                {
-                while(-1 < pos)
-                    {
-                        if(null != values[pos]) return true;
-                        pos--;
-                    }
-                return false;
-                }
-
-            @Override public TripleBunch next()
-                {
-                if (changes > initialChanges) throw new ConcurrentModificationException();
-                if (-1 < pos && null != values[pos]) return values[pos--];
-                throw new NoSuchElementException();
-                }
-
-            @Override public void forEachRemaining(Consumer<? super TripleBunch> action)
-                {
-                while(-1 < pos)
-                    {
-                    if(null != values[pos]) action.accept(values[pos]);
-                    pos--;
-                    }
-                if (changes > initialChanges) throw new ConcurrentModificationException();
-                }
-
-            @Override
-                public void remove() {
-                    if (changes > initialChanges) throw new ConcurrentModificationException();
-                    HashedBunchMap.super.removeFrom(pos + 1);
-                }
-            };
-=======
         final List<Object> movedKeys = new ArrayList<>();
         ExtendedIterator<TripleBunch> basic = new BasicValueIterator( changes, movedKeys );
         ExtendedIterator<TripleBunch> leftovers = new MovedValuesIterator( changes, movedKeys );
@@ -282,7 +242,6 @@
                 if (moved != null) movedKeys.add( moved );
                 if (size < 0) throw new BrokenException( "BROKEN" );
             }
->>>>>>> 7c191eef
         }
 
     @Override public Spliterator<TripleBunch> spliterator() {
