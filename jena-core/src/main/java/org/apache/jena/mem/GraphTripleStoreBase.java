--- conflicted
+++ resolved
@@ -147,12 +147,6 @@
              return !this.isEmpty();
          }
 
-<<<<<<< HEAD
-        public boolean containsByEquality(Triple t )
-         { return subjects.contains( t ); }
-     
-=======
->>>>>>> 244bbf56
      /** 
          Answer an ExtendedIterator returning all the triples from this store that
          match the pattern <code>m = (S, P, O)</code>.
