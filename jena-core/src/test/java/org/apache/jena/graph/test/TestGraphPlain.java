--- conflicted
+++ resolved
@@ -27,11 +27,11 @@
 
 import java.util.List ;
 
-import org.apache.jena.graph.Factory;
 import org.apache.jena.graph.Graph ;
 import org.apache.jena.graph.Node ;
 import org.apache.jena.graph.Triple ;
 import org.apache.jena.graph.impl.GraphPlain ;
+import org.apache.jena.mem.GraphMem ;
 import org.apache.jena.util.iterator.ExtendedIterator ;
 import org.junit.BeforeClass ;
 import org.junit.Test ;
@@ -42,11 +42,7 @@
 
     @SuppressWarnings("deprecation")
     @BeforeClass public static void setUp() {
-<<<<<<< HEAD
-        graph = Factory.createGraphMem();
-=======
         graph = new org.apache.jena.mem.GraphMem();
->>>>>>> 91ffe2c2
 
         if ( ! graph.getCapabilities().handlesLiteralTyping() )
             throw new IllegalArgumentException("Test graph does not do the value thing");
