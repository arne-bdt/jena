--- conflicted
+++ resolved
@@ -98,20 +98,15 @@
     <ver.commons-fileupload>2.0.0-M2</ver.commons-fileupload>
 
     <ver.dexxcollection>0.7</ver.dexxcollection>
-<<<<<<< HEAD
-    <ver.micrometer>1.13.3</ver.micrometer>
+    <ver.micrometer>1.13.4</ver.micrometer>
     <ver.lz4>1.8.0</ver.lz4>
-    <ver.roaringbitmap>1.2.1</ver.roaringbitmap>
-=======
-    <ver.micrometer>1.13.4</ver.micrometer>
     <ver.roaringbitmap>1.3.0</ver.roaringbitmap>
->>>>>>> 49fa76d8
 
     <!-- Testing -->
     <ver.junit4>4.13.2</ver.junit4>
     <ver.junit5>5.11.0</ver.junit5>
     <ver.junit5-platform>1.10.2</ver.junit5-platform>
-
+ 
     <ver.mockito>5.13.0</ver.mockito>
     <ver.awaitility>4.2.2</ver.awaitility>
     <ver.contract.tests>0.2.0</ver.contract.tests>
@@ -140,7 +135,7 @@
     <ver.plugin.spdx>0.7.0</ver.plugin.spdx>
 
     <!--
-         See jena-benchmarks/jena-benchmarks-jmh/pom.xml 
+         See jena-benchmarks/jena-benchmarks-jmh/pom.xml
          Overidden by command line "-Dbenchmark.skip=false"
     -->
     <benchmark.skip>true</benchmark.skip>
@@ -327,7 +322,7 @@
         <type>pom</type>
         <scope>import</scope>
       </dependency>
-
+      
       <dependency>
         <groupId>junit</groupId>
         <artifactId>junit</artifactId>
@@ -352,7 +347,7 @@
         <artifactId>commons-</artifactId>
         <version>${ver.commons-io}</version>
       </dependency>
-
+      
       <dependency>
         <groupId>org.apache.commons</groupId>
         <artifactId>commons-compress</artifactId>
@@ -442,19 +437,19 @@
 
       <!--
           com.google.errorprone:error_prone_annotations
-          is used by gson, guava and caffeine.
+          is used by gson, guava and caffeine. 
           It can lead to dependency convergence errors.
 
           The dependencies using it are all at the same depth.
           Either explicitly depend here or choose one
           route and exclude from the others or exclude
           systematically. If the dependency plugin is being used,
-	  it will likely report errors because it is stricter than
+	  it will likely report errors because it is stricter than 
 	  the maven resolution rule.
 
           Gson is probably the one to choose as the preferred route.
           https://github.com/google/gson/issues/2681#issuecomment-2125845040
-
+          
           If using runtime checking tools, checkerframework may be needed
           https://checkerframework.org/manual/#faq-runtime-retention
 
