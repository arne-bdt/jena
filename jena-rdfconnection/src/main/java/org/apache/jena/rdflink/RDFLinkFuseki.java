--- conflicted
+++ resolved
@@ -18,19 +18,14 @@
 
 package org.apache.jena.rdflink;
 
-<<<<<<< HEAD
-=======
 import java.net.http.HttpClient;
 
->>>>>>> 0e10a185
 import org.apache.jena.riot.Lang;
 import org.apache.jena.riot.RDFFormat;
 import org.apache.jena.riot.resultset.ResultSetLang;
 import org.apache.jena.sparql.core.Transactional;
 import org.apache.jena.sparql.exec.http.QuerySendMode;
 import org.apache.jena.sparql.exec.http.UpdateSendMode;
-
-import java.net.http.HttpClient;
 
 /**
  * Implementation of the {@link RDFLink} interface for connecting to an Apache Jena Fuseki.
@@ -64,11 +59,8 @@
         String ctRDFThrift = Lang.RDFTHRIFT.getHeaderString();
         String acceptHeaderSPARQL = String.join(","
                             , ResultSetLang.RS_Thrift.getHeaderString()
-                            , ResultSetLang.RS_Thrift2.getHeaderString()
                             , ResultSetLang.RS_JSON.getHeaderString()+";q=0.9"
-                            , Lang.RDFTHRIFT.getHeaderString()
-                            , Lang.RDFTHRIFT2.getHeaderString());
-
+                            , Lang.RDFTHRIFT.getHeaderString());
         return builder
             .quadsFormat(RDFFormat.RDF_THRIFT)
             .triplesFormat(RDFFormat.RDF_THRIFT)
