--- conflicted
+++ resolved
@@ -53,11 +53,6 @@
                      .addFileExtensions("srt")
                      .build();
 
-    public static final Lang RS_Thrift2 = LangBuilder.create("SPARQL-Results-Thrift2", WebContent.contentTypeResultsThrift2)
-            .addAltNames("SRT2")
-            .addFileExtensions("srt2")
-            .build();
-
     public static final Lang RS_Thrift3 = LangBuilder.create("SPARQL-Results-Thrift3", WebContent.contentTypeResultsThrift3)
             .addAltNames("SRT3")
             .addFileExtensions("srt3")
@@ -67,11 +62,6 @@
                      .addAltNames("SRP")
                      .addFileExtensions("srp")
                      .build();
-
-    public static final Lang RS_Protobuf2 = LangBuilder.create("SPARQL-Results-Protobuf2", WebContent.contentTypeResultsProtobuf2)
-            .addAltNames("SRP2")
-            .addFileExtensions("srp2")
-            .build();
 
     public static final Lang RS_Text = LangBuilder.create("SPARQL-Results-Text", WebContent.contentTypeTextPlain)
                      .addFileExtensions("txt")
@@ -86,21 +76,13 @@
         if ( initialized )
             return;
         initialized = true;
-<<<<<<< HEAD
-        RDFLanguages.register(RS_XML);
-        RDFLanguages.register(RS_JSON);
-        RDFLanguages.register(RS_CSV);
-        RDFLanguages.register(RS_TSV);
-        RDFLanguages.register(RS_Thrift);
-        RDFLanguages.register(RS_Thrift3);
-=======
         registerResultSetLang(RS_XML);
         registerResultSetLang(RS_JSON);
         registerResultSetLang(RS_CSV);
         registerResultSetLang(RS_TSV);
         registerResultSetLang(RS_Thrift);
+        RDFLanguages.register(RS_Thrift3);
         registerResultSetLang(RS_Protobuf);
->>>>>>> 0e10a185
         // Not output-only text.
         registerResultSetLang(RS_None);
 
